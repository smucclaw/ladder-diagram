import { BoolVar, AllQuantifier, AnyQuantifier } from "./Data.js"

/**
 * If `circuit` is BoolVar, TruthPath is a Boolean.
 * Otherwise, `circuit` is a AllQuantifier | AnyQuantifier,
 * and TruthPath is an array of TruthPaths that corresponds
 * to its children.
 * 
 * <br> E.g., ALL( ANY(A,B), C ). 
 * 
 * <br> Suppose A is false, B is true and C is true. 
 * Then TruthPath is [[false, true], true]
 * @typedef {(Boolean | TruthPath[])} TruthPath
 */

/** Represents the LadderDiagram generated from a boolean circuit */
class LadderDiagram {

    /**
     * Constructor
<<<<<<< HEAD
     * @param {HTMLElement} dom_parent -- parent element for dispatching events and getting em_size, but not mutated!
=======
>>>>>>> fe3b8bef
     * @param {Circuit} circuit - Circuit to generate diagram of
     * @param {("Corners" | "Sides")} [box_style="Corners"] - Select which box styling to use
     * @param {boolean} [_subgraph=false] - Internal use 
     */
<<<<<<< HEAD
    constructor(dom_parent, circuit, box_style="Corners", _subgraph = false) {
        this.em_size = parseFloat(getComputedStyle(dom_parent).fontSize)
        this.dom_parent = dom_parent
=======
    constructor(circuit, box_style="Corners", _subgraph = false) {
>>>>>>> fe3b8bef

        if (circuit.type == 'BoolVar') {
            circuit = new AnyQuantifier(children = [circuit])
        }
<<<<<<< HEAD

        this.box_style = box_style
        this.graph_type = circuit.type
        this.is_subgraph = _subgraph

        this.dom_diagram = document.createElement("div")
        this.dom_diagram.classList.add(_subgraph ? "ladder-diagram-subgraph" : "ladder-diagram")

        if (circuit.header) {
            this.dom_header = document.createElement("div")
            this.dom_header.classList.add("ladder-diagram-header")
            this.dom_header.appendChild(document.createTextNode(circuit.header))
            this.dom_diagram.appendChild(this.dom_header)
        }

        this.dom_diagram_elements = document.createElement("div")
        this.dom_diagram_elements.classList.add("ladder-diagram-elements")
        this.dom_diagram.appendChild(this.dom_diagram_elements)

        this.dom_diagram_lines = document.createElement("canvas")
        this.dom_diagram_lines.classList.add("ladder-diagram-lines")
        this.dom_diagram.appendChild(this.dom_diagram_lines)

        this.circuit = circuit
        this._init_grid()

        this.ctx = this._init_drawing_ctx()
        this._init_lines()

        this._init_events()
=======
        this.circuit = circuit
        this.box_style = box_style
        this.graph_type = circuit.type
        this.is_subgraph = _subgraph
        this.is_attached = false
>>>>>>> fe3b8bef
    }

    _create_empty_cell(x, y) {
        let internal = document.createElement("div")
        internal.setAttribute("style", `grid-column:${1 + x};grid-row:${1 + y};`)
        this.dom_diagram_elements.appendChild(internal)
        return internal
    }

    _create_hidden_cell(x, y) {
        let internal = this._create_empty_cell(x, y)
        internal.classList.add("ladder-diagram-box-hidden")
        return internal
    }

    _create_text_cell(x, y, circuit) {

        let internal = this._create_empty_cell(x, y)
        let tags, prefix
        switch (this.box_style) {
            case "Corners": 
                tags = ["TL", "BL", "TR", "BR"]
                prefix = "corner"
                break
            case "Sides": 
                tags = ["Upper-True", "Upper-False", "Lower-False",
                        "Upper-Not", "Upper-NotTrue", "Lower-Not", 
                        "Lower-NotFalse", "Lower-NotTrue"]
                prefix = "half"
                break
            default:
                console.error(
                    "LadderDiagram._create_text_cell: Invalid this.box_style"
                    + "Expected: \"Corners\" | \"Sides\". Got "
                    + `${this.box_style}`)
        }
        for (const i of tags) {
            let corner = document.createElement("div")
            corner.classList.add(`ladder-diagram-box-${prefix}`)
            corner.classList.add(`ladder-diagram-box-${prefix}-${i}`)
            internal.appendChild(corner)
        }

        internal.appendChild(document.createTextNode(circuit.text))
        internal.classList.add("ladder-diagram-box")
        internal.classList.add("ladder-diagram-box-text")

        internal.classList.add(`ladder-diagram-box-${circuit.isnegated ? 'isnegated' : 'isnotnegated'}`)

        let truthval = null;
        if (circuit.known) {
            internal.classList.add("ladder-diagram-box-isknown")
            truthval = circuit.known
        }
        else {
            truthval = circuit.preset
        }
        switch (truthval) {
            case 'T': internal.classList.add("ladder-diagram-box-bool-T"); break
            case 'F': internal.classList.add("ladder-diagram-box-bool-F"); break
            case 'U': 
            case null: internal.classList.add("ladder-diagram-box-bool-U"); break
            default: console.error(
                "LadderDiagram._create_text_cell: Invalid bool tag in BoolVar"
                + "Expected: null | 'U' | 'T' | 'F'. Got "
                + `${truthval}`)
        }

        // when the user clicks the diagram, we want to cycle the values;
        // we inform the parent Vue component that a certain element has been clicked.
        // the LadderDiagram.vue component does the rest using a ladderEventHandler.
        let that = this
        internal.addEventListener("click", function(e) {
            // console.log(`textNode eventListener click on ${JSON.stringify(circuit, null, 2)} handling event ${JSON.stringify(e,null,2)}; and firing ladderEvent event against ${that.dom_parent}`)
            that.dom_parent.dispatchEvent(
                new CustomEvent("ladderEvent", {
                    bubbles: false,
                    cancelable: true,
                    detail: circuit.text // [TODO] replace this with circuit.id when we have that available.
                })
            );
        });
        
        return internal
    }

    _create_subgraph_cell(x, y, subcircuit) {
        let internal = this._create_empty_cell(x, y)
        internal.classList.add("ladder-diagram-box")
        internal.classList.add("ladder-diagram-box-subgraph")
<<<<<<< HEAD
        let subgraph = new LadderDiagram(this.dom_parent, subcircuit, this.box_style, true)
        internal.appendChild(subgraph.dom_diagram)
        return [internal, subgraph]
=======
        let ld = new LadderDiagram(subcircuit, this.box_style, true)
        ld.attach(internal)
        return [internal, ld]
>>>>>>> fe3b8bef
    }

    _init_grid() {
        switch (this.graph_type) {
            case "AllQuantifier":
                this.dom_nodes = []
                this.start_point = this._create_hidden_cell(0, 0)
                let nchild = this.circuit.children.length
                this.circuit.children.forEach((item, idx) => {
                    let dom_node, diagram_object
                    if (item.type == 'BoolVar') {
                        [dom_node, diagram_object] = [this._create_text_cell(1 + 2 * idx, 0, item), null]
                    }
                    else {
                        [dom_node, diagram_object] = this._create_subgraph_cell(1 + 2 * idx, 0, item)
                    }
                    let hidden_node = this._create_hidden_cell(2 + 2 * idx, 0)
                    this.dom_nodes.push([dom_node, diagram_object, hidden_node])
                })
                this.end_point = this._create_hidden_cell(2 * nchild, 0)
                break
            case "AnyQuantifier":
                this.dom_nodes = []
                this.start_point = this._create_hidden_cell(0, 0)
                this.circuit.children.forEach((item, idx) => {
                    let dom_node, diagram_object
                    if (item.type == 'BoolVar') {
                        [dom_node, diagram_object] = [this._create_text_cell(1, idx, item), null]
                    }
                    else {
                        [dom_node, diagram_object] = this._create_subgraph_cell(1, idx, item)
                    }
                    this.dom_nodes.push([dom_node, diagram_object])
                })
                this.end_point = this._create_hidden_cell(2, 0)
                break
            default:
                console.error(
                    "LadderDiagram._init_grid: Invalid circuit type. "
                    + "Expected AllQuantifier | AnyQuantifier. Got "
                    + `${this.graph_type}`)
        }
    }

    _init_drawing_ctx() {
        const bb = this.dom_diagram.getBoundingClientRect()
        const bbe = this.dom_diagram_elements.getBoundingClientRect()
        const canvas = this.dom_diagram_lines
        canvas.width = bbe.width
        canvas.height = bbe.height
        canvas.style.top = `${bbe.top - bb.top}px`
        canvas.style.left = `${bbe.left - bb.left}px`
        return canvas.getContext('2d');
    }

    _draw_line(pos1, pos2, color, linewidth) {
        this.ctx.strokeStyle = color
        this.ctx.lineCap = "round"
        this.ctx.lineWidth = linewidth;
        this.ctx.beginPath()
        this.ctx.moveTo(pos1[0], pos1[1])
        this.ctx.bezierCurveTo(
            .5 * pos1[0] + .5 * pos2[0], pos1[1],
            .5 * pos2[0] + .5 * pos1[0], pos2[1],
            pos2[0], pos2[1])
        //this.ctx.lineTo(pos1[0], pos2[1])
        //this.ctx.lineTo(pos2[0], pos2[1])
        this.ctx.stroke()
    }

    _dom_get_left(dom) {
        let diagbb = this.dom_diagram_lines.getBoundingClientRect()
        let bb = dom.getBoundingClientRect()
        return [bb.left - diagbb.left, bb.y + bb.height / 2 - diagbb.top]
    }

    _dom_get_right(dom) {
        let diagbb = this.dom_diagram_lines.getBoundingClientRect()
        let bb = dom.getBoundingClientRect()
        return [bb.right - diagbb.left, bb.y + bb.height / 2 - diagbb.top]
    }

    _dom_get_center(dom) {
        let diagbb = this.dom_diagram_lines.getBoundingClientRect()
        let bb = dom.getBoundingClientRect()
        return [bb.x + bb.width / 2 - diagbb.left, bb.y + bb.height / 2 - diagbb.top]
    }

    _draw_lines_allquantifier(color, linewidth) {
        this.dom_nodes.forEach((item, idx) => {
            let [dom_node, diagram_object, hidden_node] = item
            let prev_hidden = idx == 0 ? this.start_point : this.dom_nodes[idx - 1][2]
            let start_pos = this._dom_get_center(prev_hidden)
            let end_pos = this._dom_get_center(hidden_node)
            let node_left, node_right
            if (diagram_object) {
                node_left = this._dom_get_center(diagram_object.start_point)
                node_right = this._dom_get_center(diagram_object.end_point)
            }
            else {
                node_left = this._dom_get_left(dom_node)
                node_right = this._dom_get_right(dom_node)
            }
            this._draw_line(start_pos, node_left, color, linewidth)
            this._draw_line(end_pos, node_right, color, linewidth)
        })
    }

    _draw_lines_anyquantifier(color, linewidth) {
        let start_pos = this._dom_get_center(this.start_point)
        let end_pos = this._dom_get_center(this.end_point)
        this.dom_nodes.forEach(item => {
            let [dom_node, diagram_object] = item
            let node_left, node_right
            if (diagram_object) {
                node_left = this._dom_get_center(diagram_object.start_point)
                node_right = this._dom_get_center(diagram_object.end_point)
            }
            else {
                node_left = this._dom_get_left(dom_node)
                node_right = this._dom_get_right(dom_node)
            }
            this._draw_line(start_pos, node_left, color, linewidth)
            this._draw_line(end_pos, node_right, color, linewidth)
        })
    }

    _init_lines(color = "rgb(120,120,120)", linewidth = 0.05*this.em_size) {

        switch (this.graph_type) {
            case "AllQuantifier":
                this._draw_lines_allquantifier(color, linewidth)
                break
            case "AnyQuantifier":
                this._draw_lines_anyquantifier(color, linewidth)
                break
            default:
                console.error(
                    "LadderDiagram._init_lines: Invalid circuit type. "
                    + "Expected AllQuantifier | AnyQuantifier. Got "
                    + `${this.graph_type}`)
        }
        if (!this.is_subgraph) {
            this._draw_truth_path(this.get_truth_path())
        }
    }

    _draw_truth_path(truthpath, color = "black", linewidth = 0.15*this.em_size) {
        if (!truthpath) return
        switch (this.graph_type) {
            case "AllQuantifier":
                this._draw_lines_allquantifier(color, linewidth)
                truthpath.forEach((p, idx) => {
                    let [_1, diagram_object, _2] = this.dom_nodes[idx]
                    if (diagram_object) diagram_object._draw_truth_path(p)
                })
                break
            case "AnyQuantifier":
                let start_pos = this._dom_get_center(this.start_point)
                let end_pos = this._dom_get_center(this.end_point)
                truthpath.forEach((p, idx) => {
                    if (!p) return
                    let [dom_node, diagram_object] = this.dom_nodes[idx]
                    let node_left, node_right
                    if (diagram_object) {
                        diagram_object._draw_truth_path(p)
                        node_left = this._dom_get_center(diagram_object.start_point)
                        node_right = this._dom_get_center(diagram_object.end_point)
                    }
                    else {
                        node_left = this._dom_get_left(dom_node)
                        node_right = this._dom_get_right(dom_node)
                    }
                    this._draw_line(start_pos, node_left, color, linewidth)
                    this._draw_line(end_pos, node_right, color, linewidth)
                })
                break
            default:
                console.error(
                    "LadderDiagram._draw_truth_path: Invalid circuit type. "
                    + "Expected AllQuantifier | AnyQuantifier. Got "
                    + `${this.graph_type}`)
        }

    }

    _node_is_true(cidx) {
        let node = this.circuit.children[cidx]
        return (node.known == 'T' && !node.isnegated) ||
            (node.known == 'F' && node.isnegated)
    }

    _init_events() {
        this.redraw_lines = () => {
            const bb = this.dom_diagram.getBoundingClientRect()
            const bbe = this.dom_diagram_elements.getBoundingClientRect()
            const canvas = this.dom_diagram_lines
            this.ctx.clearRect(0, 0, canvas.width, canvas.height)
            canvas.width = bbe.width
            canvas.height = bbe.height
            canvas.style.top = `${bbe.top - bb.top}px`
            canvas.style.left = `${bbe.left - bb.left}px`
            this._init_lines()
        }
        addEventListener("resize", (event) => this.redraw_lines())
        this.dom_diagram
            .addEventListener("scroll", (event) => this.redraw_lines())
        document
            .addEventListener('DOMContentLoaded', (event) => this.redraw_lines())
        new ResizeObserver(() => this.redraw_lines()).observe(this.dom_diagram)
    }

    /**
     * Returns a TruthPath if `circuit` evaluates to a True value.
     * Otherwise it returns a null
     * @returns {null | TruthPath} Path to take across the diagram 
     */
    get_truth_path() {
        let ret = []
        switch (this.graph_type) {
            case "AllQuantifier":
                this.dom_nodes.forEach((c, cidx) => {
                    if (!ret) return
                    let nodepath = c[1] ? c[1].get_truth_path() : this._node_is_true(cidx)
                    ret.push(nodepath)
                })
                ret = ret.some(x => !x) ? null : ret
                break
            case "AnyQuantifier":
                this.dom_nodes.some((c, cidx) => {
                    let nodepath = c[1] ? c[1].get_truth_path() : this._node_is_true(cidx)
                    ret.push(nodepath)
                })
                ret = ret.some(x => x) ? ret : null
                break
            default:
                console.error(
                    "LadderDiagram.has_truth_path: Invalid circuit type. "
                    + "Expected AllQuantifier | AnyQuantifier. Got "
                    + `${this.graph_type}`)
        }
        return ret
    }

    /**
     * Returns if `circuit` evaluates to a True value
     * @returns {Boolean} If `circuit` evaluates to a True value
     */
    has_truth_path() {
        return Boolean(this.get_truth_path())
    }

<<<<<<< HEAD
=======
    /**
     * Removes itself from its parent node.
     * @returns {void}
     */
    detach() {
        if (!this.attached) {
            console.error(
                `LadderDiagram.detach: Diagram not attached anything`
            )
            return
        }
        this.attached = false
        this.dom_parent.removeChild(this.dom_diagram)
    }

    /**
     * Attaches itself into a parent node
     * @param {HTMLElement} dom_parent - DOM element where the diagram will be made a child of
     * @returns {LadderDiagram} - Updated ladder diagram
     */
    attach(dom_parent) {

        if (this.attached) {
            console.error(
                `LadderDiagram.attach: Diagram already attached`
            )
            return
        }
        this.attached = true

        this.dom_parent = dom_parent

        this.dom_diagram = document.createElement("div")
        this.dom_diagram.classList.add(this.is_subgraph ? "ladder-diagram-subgraph" : "ladder-diagram")
        this.dom_parent.appendChild(this.dom_diagram)

        if (this.circuit.header) {
            this.dom_header = document.createElement("div")
            this.dom_header.classList.add("ladder-diagram-header")
            this.dom_header.appendChild(document.createTextNode(this.circuit.header))
            this.dom_diagram.appendChild(this.dom_header)
        }

        this.dom_diagram_elements = document.createElement("div")
        this.dom_diagram_elements.classList.add("ladder-diagram-elements")
        this.dom_diagram.appendChild(this.dom_diagram_elements)

        this.dom_diagram_lines = document.createElement("canvas")
        this.dom_diagram_lines.classList.add("ladder-diagram-lines")
        this.dom_diagram.appendChild(this.dom_diagram_lines)

        this._init_grid()
        this.em_size = parseFloat(getComputedStyle(this.dom_parent).fontSize)

        this.ctx = this._init_drawing_ctx()
        this._init_lines()

        this._init_events()

        return this
    }
>>>>>>> fe3b8bef
}

export { LadderDiagram }<|MERGE_RESOLUTION|>--- conflicted
+++ resolved
@@ -18,26 +18,18 @@
 
     /**
      * Constructor
-<<<<<<< HEAD
      * @param {HTMLElement} dom_parent -- parent element for dispatching events and getting em_size, but not mutated!
-=======
->>>>>>> fe3b8bef
      * @param {Circuit} circuit - Circuit to generate diagram of
      * @param {("Corners" | "Sides")} [box_style="Corners"] - Select which box styling to use
      * @param {boolean} [_subgraph=false] - Internal use 
      */
-<<<<<<< HEAD
     constructor(dom_parent, circuit, box_style="Corners", _subgraph = false) {
         this.em_size = parseFloat(getComputedStyle(dom_parent).fontSize)
         this.dom_parent = dom_parent
-=======
-    constructor(circuit, box_style="Corners", _subgraph = false) {
->>>>>>> fe3b8bef
 
         if (circuit.type == 'BoolVar') {
             circuit = new AnyQuantifier(children = [circuit])
         }
-<<<<<<< HEAD
 
         this.box_style = box_style
         this.graph_type = circuit.type
@@ -68,13 +60,11 @@
         this._init_lines()
 
         this._init_events()
-=======
         this.circuit = circuit
         this.box_style = box_style
         this.graph_type = circuit.type
         this.is_subgraph = _subgraph
         this.is_attached = false
->>>>>>> fe3b8bef
     }
 
     _create_empty_cell(x, y) {
@@ -165,15 +155,9 @@
         let internal = this._create_empty_cell(x, y)
         internal.classList.add("ladder-diagram-box")
         internal.classList.add("ladder-diagram-box-subgraph")
-<<<<<<< HEAD
         let subgraph = new LadderDiagram(this.dom_parent, subcircuit, this.box_style, true)
         internal.appendChild(subgraph.dom_diagram)
         return [internal, subgraph]
-=======
-        let ld = new LadderDiagram(subcircuit, this.box_style, true)
-        ld.attach(internal)
-        return [internal, ld]
->>>>>>> fe3b8bef
     }
 
     _init_grid() {
@@ -426,8 +410,6 @@
         return Boolean(this.get_truth_path())
     }
 
-<<<<<<< HEAD
-=======
     /**
      * Removes itself from its parent node.
      * @returns {void}
@@ -489,7 +471,7 @@
 
         return this
     }
->>>>>>> fe3b8bef
+
 }
 
 export { LadderDiagram }