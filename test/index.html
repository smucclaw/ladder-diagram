<html>
<head>
    <link rel="stylesheet" href="../css/ladder-sides.css">
</head>
<body>

<div id="test1" style="font-size:1.5em;"></div>

<script type="module">
import { BoolVar, AllQuantifier, AnyQuantifier, LadderDiagram } from "../js/ladder.js"

window.data1 = new AllQuantifier([
    new BoolVar("walk", false, null, 'T'),
    new AnyQuantifier([
        new BoolVar("swim", true, 'F', 'F'),
        new BoolVar("sink", true),
    ]),
    new AnyQuantifier([
        new BoolVar("eat", false, null, 'F'),
        new AnyQuantifier([
            new BoolVar("alcoholic", false, null, 'T'),
            new BoolVar("non-alcoholic", false, 'F')
        ],
        "drink")
    ])
])

window.data2 = new AllQuantifier([
    new BoolVar("walk", false, null, 'T'),
    new AnyQuantifier([
        new BoolVar("lets keep swimming lets keep swimming lets keep swimming all day long", true, 'F', 'T'),
        new BoolVar("sink", true),
    ]),
    new AnyQuantifier([
        new BoolVar("eat", false, null, 'F'),
        new AnyQuantifier([
            new BoolVar("alcoholic", false, null, 'T'),
            new BoolVar("non-alcoholic", false, 'F')
        ],
        "drink")
    ])
])

window.data3 = new AllQuantifier([
    new AnyQuantifier([
        new BoolVar("Left Nothing", false, null),
        new BoolVar("Left True", false, 'T'),
        new BoolVar("Left False", false, 'F'),
        new BoolVar("Not Left Nothing", true, null),
        new BoolVar("Not Left True", true, 'T'),
        new BoolVar("Not Left False", true, 'F')
    ]),
    new AnyQuantifier([
        new BoolVar("Right Nothing", false, null, null),
        new BoolVar("Right True", false, null, 'T'),
        new BoolVar("Right False", false, null, 'F'),
        new BoolVar("Not Right Nothing", true, null, null),
        new BoolVar("Not Right True", true, null, 'T'),
        new BoolVar("Not Right False", true, null, 'F')
    ])
])

window.diagram1 = new LadderDiagram(
    document.getElementById("test1"),
    data1
)

window.diagram2 = new LadderDiagram(
    document.getElementById("test1"),
    data2
)

<<<<<<< HEAD
// these truth values correspond to `Either (Maybe Bool) (Maybe Bool)`,
// under an (id | Not) combinator
window.diagram3 = new LadderDiagram(
  document.getElementById("test1"),
  new AllQuantifier([
    new AnyQuantifier([
      new BoolVar(    "Left  Null",    false, null, null  ),
      new BoolVar(    "Left  Nothing", false, 'U',  null  ),
      new BoolVar(    "Left  True",    false, 'T',  null  ),
      new BoolVar(    "Left  False",   false, 'F',  null  ),
      new BoolVar("Not Left  Null",    true,  null, null  ),
      new BoolVar("Not Left  Nothing", true,  'U',  null  ),
      new BoolVar("Not Left  False",   true,  'F',  null  ),
      new BoolVar("Not Left  True",    true,  'T',  null  ),
    ]),
    new AnyQuantifier([
      new BoolVar(    "Right Null",    false, null, null  ),
      new BoolVar(    "Right Nothing", false, null, 'U'   ),
      new BoolVar(    "Right True",    false, null, 'T'   ),
      new BoolVar(    "Right False",   false, null, 'F'   ),
      new BoolVar("Not Right Null",    true,  null, null  ),
      new BoolVar("Not Right Nothing", true,  null, 'U'   ),
      new BoolVar("Not Right False",   true,  null, 'F'   ),
      new BoolVar("Not Right True",    true,  null, 'T'   ),
    ])
  ])
)



=======
window.diagram3 = new LadderDiagram(
    document.getElementById("test1"),
    data3
)

>>>>>>> 23d39cdf
window.LadderDiagram = LadderDiagram
</script>
</body>
</html><|MERGE_RESOLUTION|>--- conflicted
+++ resolved
@@ -41,40 +41,7 @@
     ])
 ])
 
-window.data3 = new AllQuantifier([
-    new AnyQuantifier([
-        new BoolVar("Left Nothing", false, null),
-        new BoolVar("Left True", false, 'T'),
-        new BoolVar("Left False", false, 'F'),
-        new BoolVar("Not Left Nothing", true, null),
-        new BoolVar("Not Left True", true, 'T'),
-        new BoolVar("Not Left False", true, 'F')
-    ]),
-    new AnyQuantifier([
-        new BoolVar("Right Nothing", false, null, null),
-        new BoolVar("Right True", false, null, 'T'),
-        new BoolVar("Right False", false, null, 'F'),
-        new BoolVar("Not Right Nothing", true, null, null),
-        new BoolVar("Not Right True", true, null, 'T'),
-        new BoolVar("Not Right False", true, null, 'F')
-    ])
-])
-
-window.diagram1 = new LadderDiagram(
-    document.getElementById("test1"),
-    data1
-)
-
-window.diagram2 = new LadderDiagram(
-    document.getElementById("test1"),
-    data2
-)
-
-<<<<<<< HEAD
-// these truth values correspond to `Either (Maybe Bool) (Maybe Bool)`,
-// under an (id | Not) combinator
-window.diagram3 = new LadderDiagram(
-  document.getElementById("test1"),
+window.data3 =
   new AllQuantifier([
     new AnyQuantifier([
       new BoolVar(    "Left  Null",    false, null, null  ),
@@ -97,17 +64,24 @@
       new BoolVar("Not Right True",    true,  null, 'T'   ),
     ])
   ])
+
+window.diagram1 = new LadderDiagram(
+    document.getElementById("test1"),
+    data1
 )
 
+window.diagram2 = new LadderDiagram(
+    document.getElementById("test1"),
+    data2
+)
 
-
-=======
+// these truth values correspond to `Either (Maybe Bool) (Maybe Bool)`,
+// under an (id | Not) combinator
 window.diagram3 = new LadderDiagram(
     document.getElementById("test1"),
     data3
 )
 
->>>>>>> 23d39cdf
 window.LadderDiagram = LadderDiagram
 </script>
 </body>
