<html>
<head>
    <link rel="stylesheet" href="../css/ladder.css">
</head>
<body>

<h1>Corner Style Test</h1>
<div id="corners-test" style="font-size:1em;"></div>

<h1>Sides Style Test</h1>
<div id="sides-test" style="font-size:1em;"></div>

<h1>Attach-Detach Test</h1>
<div id="container1" style="max-width:500px;"></div>
<div id="container2" style="max-width:740px;"></div>

<h1>Layout Test</h1>
<div id="layout-test" style="font-size:1em;"></div> 

<script type="module">
import { BoolVar, AllQuantifier, AnyQuantifier, LadderDiagram } from "../js/ladder.js"

window.data1 = new AllQuantifier([
    new BoolVar("walk", false, null, 'T'),
    new AnyQuantifier([
        new BoolVar("swim", true, 'F', 'F'),
        new BoolVar("sink", true),
    ]),
    new AnyQuantifier([
        new BoolVar("eat", false, null, 'F'),
        new AnyQuantifier([
            new BoolVar("alcoholic", false, null, 'T'),
            new BoolVar("non-alcoholic", false, 'F')
        ],
        "drink")
    ])
])

window.data2 = new AllQuantifier([
    new BoolVar("walk", false, null, 'T'),
    new AnyQuantifier([
        new BoolVar("lets keep swimming lets keep swimming lets keep swimming all day long", true, 'F', 'T'),
        new BoolVar("sink", true),
    ]),
    new AnyQuantifier([
        new BoolVar("eat", false, null, 'F'),
        new AnyQuantifier([
            new BoolVar("alcoholic", false, null, 'T'),
            new BoolVar("non-alcoholic", false, 'F')
        ],
        "drink")
    ])
])

window.data3 =
  new AllQuantifier([
    new AnyQuantifier([
      new BoolVar(    "Left  Null",    false, null, null  ),
      new BoolVar(    "Left  Nothing", false, 'U',  null  ),
      new BoolVar(    "Left  True",    false, 'T',  null  ),
      new BoolVar(    "Left  False",   false, 'F',  null  ),
      new BoolVar("Not Left  Null",    true,  null, null  ),
      new BoolVar("Not Left  Nothing", true,  'U',  null  ),
      new BoolVar("Not Left  False",   true,  'F',  null  ),
      new BoolVar("Not Left  True",    true,  'T',  null  ),
    ]),
    new AnyQuantifier([
      new BoolVar(    "Right Null",    false, null, null  ),
      new BoolVar(    "Right Nothing", false, null, 'U'   ),
      new BoolVar(    "Right True",    false, null, 'T'   ),
      new BoolVar(    "Right False",   false, null, 'F'   ),
      new BoolVar("Not Right Null",    true,  null, null  ),
      new BoolVar("Not Right Nothing", true,  null, 'U'   ),
      new BoolVar("Not Right False",   true,  null, 'F'   ),
      new BoolVar("Not Right True",    true,  null, 'T'   ),
    ])
  ])

<<<<<<< HEAD
function myAttach(boxStyle, parentId, dataSource) {
  let ld = new LadderDiagram( document.getElementById(parentId),
                              dataSource,
                              boxStyle )
  document.getElementById(parentId).appendChild(ld.dom_diagram)
  return ld
}

window.diagram1 = myAttach("Corners", "corners-test", data1)
window.diagram2 = myAttach("Corners", "corners-test", data2)
window.diagram3 = myAttach("Corners", "corners-test", data3)

window.diagram4 = myAttach("Sides", "sides-test", data1)
window.diagram5 = myAttach("Sides", "sides-test", data2)
window.diagram6 = myAttach("Sides", "sides-test", data3)

=======
const bigtext = "a ".repeat(100);
window.data4 = 
    new AllQuantifier([
        new BoolVar(bigtext, false, null, null),
        new AnyQuantifier([
            new AllQuantifier([
                new AnyQuantifier([
                    new BoolVar(bigtext, false, null, null),
                    new BoolVar(bigtext, false, null, null),
                ]),
                new AnyQuantifier([
                    new BoolVar(bigtext, false, null, null),
                    new BoolVar(bigtext, false, null, null),
                ]),
            ]),
        new BoolVar(bigtext, false, null, null)
    ])
    ])

window.diagram1 = new LadderDiagram(data1)
window.diagram1.attach(document.getElementById("corners-test"))

window.diagram2 = new LadderDiagram(data2)
window.diagram2.attach(document.getElementById("corners-test"))

// these truth values correspond to `Either (Maybe Bool) (Maybe Bool)`,
// under an (id | Not) combinator
window.diagram3 = new LadderDiagram(data3)
window.diagram3.attach(document.getElementById("corners-test"))

window.diagram4 = new LadderDiagram(data1, "Sides")
window.diagram4.attach(document.getElementById("sides-test"))

window.diagram5 = new LadderDiagram(data2, "Sides")
window.diagram5.attach(document.getElementById("sides-test"))

// these truth values correspond to `Either (Maybe Bool) (Maybe Bool)`,
// under an (id | Not) combinator
window.diagram6 = new LadderDiagram(data3, "Sides")
window.diagram6.attach(document.getElementById("sides-test"))

window.diagram7 = new LadderDiagram(data1)
diagram7.attach(document.getElementById("container1"))
diagram7.detach()
diagram7.attach(document.getElementById("container2"))

window.diagram8 = new LadderDiagram(data2)
diagram8.attach(document.getElementById("container2"))
diagram8.detach()
diagram8.attach(document.getElementById("container1"))
>>>>>>> fe3b8bef

window.diagram9 = new LadderDiagram(data4);
diagram9.attach(document.getElementById("layout-test"))

</script>
</body>
</html><|MERGE_RESOLUTION|>--- conflicted
+++ resolved
@@ -76,7 +76,6 @@
     ])
   ])
 
-<<<<<<< HEAD
 function myAttach(boxStyle, parentId, dataSource) {
   let ld = new LadderDiagram( document.getElementById(parentId),
                               dataSource,
@@ -93,7 +92,6 @@
 window.diagram5 = myAttach("Sides", "sides-test", data2)
 window.diagram6 = myAttach("Sides", "sides-test", data3)
 
-=======
 const bigtext = "a ".repeat(100);
 window.data4 = 
     new AllQuantifier([
@@ -144,7 +142,6 @@
 diagram8.attach(document.getElementById("container2"))
 diagram8.detach()
 diagram8.attach(document.getElementById("container1"))
->>>>>>> fe3b8bef
 
 window.diagram9 = new LadderDiagram(data4);
 diagram9.attach(document.getElementById("layout-test"))
